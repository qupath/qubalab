--- conflicted
+++ resolved
@@ -17,15 +17,11 @@
     qubalab.qupath
 python_requires = >= 3.10
 install_requires =
-<<<<<<< HEAD
-    tiffslide ~= 2.1.2
-    bioio ~= 1.0.0
-    dask-image ~= 2024.5.3
-=======
     tiffslide ~= 2.4.0
-    aicsimageio >= 4.10.0
+    bioio ~= 1.1.0
+    bioio-ome-zarr ~= 1.0.1
+    bioio-ome-tiff ~= 1.0.1
     dask-image >= 0.6.0
->>>>>>> 9b3295c9
     py4j ~= 0.10.9.7
     geojson ~= 3.1.0
     shapely ~= 2.0.4
